--- conflicted
+++ resolved
@@ -40,13 +40,8 @@
     disable_header_with_new_styling,
     create_table::<3, 3>()
         .with(Modify::new(Segment::all()).with(Alignment::left()))
-<<<<<<< HEAD
         .with(Disable::row(Rows::new(..1)))
-        .with(Style::modern().off_horizontal().lines([HorizontalLine::new(1, Style::modern().get_horizontal())])),
-=======
-        .with(Disable::Row(..1))
         .with(Style::modern().off_horizontal().horizontals([HorizontalLine::new(1, Style::modern().get_horizontal())])),
->>>>>>> 082317d3
     "┌───┬─────┬─────┬─────┐"
     "│ 0 │ 0-0 │ 0-1 │ 0-2 │"
     "├───┼─────┼─────┼─────┤"
